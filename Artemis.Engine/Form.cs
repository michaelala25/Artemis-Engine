--- conflicted
+++ resolved
@@ -8,14 +8,10 @@
 {
     public abstract class Form : PhysicalObject
     {
-<<<<<<< HEAD
-        public string Name { get; set; }
-=======
         /// <summary>
         /// The name of this form.
         /// </summary>
         public string Name { get; private set; }
->>>>>>> f150ac06
 
         /// <summary>
         /// Whether or not this form has a name.
