--- conflicted
+++ resolved
@@ -92,12 +92,9 @@
     <Compile Include="DisplayManager.cs" />
     <Compile Include="DisplayManagerException.cs" />
     <Compile Include="Graphics\RenderLayerException.cs" />
-<<<<<<< HEAD
     <Compile Include="Graphics\RenderOrder.cs" />
     <Compile Include="Graphics\SpriteSheet.cs" />
     <Compile Include="Graphics\AnimationStepActions\WaitAnimationStepAction.cs" />
-=======
->>>>>>> 410b125c
     <Compile Include="Graphics\TextureOrigins.cs" />
     <Compile Include="Graphics\UniformLayerScaleType.cs" />
     <Compile Include="Multiforms\Menu\MenuMultiform.cs" />
