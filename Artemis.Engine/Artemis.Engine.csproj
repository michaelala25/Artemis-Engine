--- conflicted
+++ resolved
@@ -57,12 +57,9 @@
     <Compile Include="MultiformRegistrationException.cs" />
     <Compile Include="NamedMultiform.cs" />
     <Compile Include="Properties\AssemblyInfo.cs" />
-<<<<<<< HEAD
     <Compile Include="RenderPipeline.cs" />
-=======
     <Compile Include="Resolution.cs" />
     <Compile Include="Utilities\Reflection.cs" />
->>>>>>> 2e85127c
   </ItemGroup>
   <ItemGroup>
     <Reference Include="MonoGame.Framework">
