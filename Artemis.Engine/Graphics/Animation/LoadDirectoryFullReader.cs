﻿#region Using Statements

using Artemis.Engine.Assets;
using Artemis.Engine.Utilities.UriTree;
using Microsoft.Xna.Framework;
using Microsoft.Xna.Framework.Graphics;
using System;
using System.Collections.Generic;
using System.IO;
using System.Linq;
using System.Text.RegularExpressions;
using System.Xml;

#endregion

namespace Artemis.Engine.Graphics.Animation
{
    public class LoadDirectoryFullReader
    {
        #region Xml Constants

        // Xml Tags
        public const string ADJUSTMENTS = "Adjustments";
        public const string CROP_TILE   = "CropTile";

        // Xml Attribute Names
        public const string NAME       = "Name";
        public const string TILE_GROUP = "TileGroup";
        public const string TOP_LEFT   = "TopLeft";
        public const string DIMENSIONS = "Dimensions";

        // Xml Inner Text Regex
        public const string INT_REGEX              = @"(\s*[+-]?(?<!\.)\b[0-9]+\b(?!\.[0-9])\s*)";
        public const string SPACE_REGEX            = @"((\s*)?,?(\s*)?)";
        public const string DIMENSIONS_SPECE_REGEX = @"((\s*)?(x|X)?(\s*)?)";

        // Image Extensions
        public readonly List<string> IMAGE_EXTENSIONS = new List<string> { ".JPG", ".PNG" };

        #endregion

<<<<<<< HEAD
        public XmlElement LoadImageTag { get; private set; }
        public Dictionary<string, Rectangle> Tiles { get; private set; }  // Make SpriteSheet.Tile instead of rectangle
=======
        /// <summary>
        /// The element we're parsing.
        /// </summary>
        public XmlElement LoadImageElement { get; private set; }

        /// <summary>
        /// The dictionary of tiles.
        /// </summary>
        public Dictionary<string, Rectangle> Tiles { get; private set; }
>>>>>>> c7a71b35
        public Dictionary<string, Texture2D> Textures { get; private set; }
        public string GroupName { get; private set; }

        private string selectedImage = "";

        public LoadDirectoryFullReader(XmlElement element)
        {
            LoadImageElement = element;
            Tiles = new Dictionary<string, Rectangle>();
            GroupName = string.Empty;
            Textures = new Dictionary<string, Texture2D>();
        }

        public void Read()
        {
            foreach (var node in LoadImageElement)
            {
                var element = node as XmlElement;

                if (element == null)
                {
                    continue;
                }

                ReadElementAttributes(element);

                if (element.HasChildNodes)
                {
                    ReadElementChildNodes(element);
                }
            }
        }

        private void ReadElementAttributes(XmlElement element)
        {
            Rectangle tile = new Rectangle();
            foreach (XmlAttribute attrib in element.Attributes)
            {
                switch (attrib.Name)
                {
                    case NAME:
                        if (Tiles.ContainsKey(Path.GetFileNameWithoutExtension(attrib.Value)))
                        {
                            selectedImage = Path.GetFileNameWithoutExtension(attrib.Value);
                        }
                        else
                        {
                            LoadFromDirectory(attrib.Value);
                            foreach (string subDir in Directory.GetDirectories(attrib.Value))
                            {
                                LoadFromDirectory(subDir);
                            }
                        }
                        break;

                    case TILE_GROUP:
                        GroupName = element.Value;
                        break;

                    case TOP_LEFT:
                        Match coords = Regex.Match(attrib.Value, INT_REGEX + SPACE_REGEX + INT_REGEX);

                        tile.X = Convert.ToInt32(coords.Groups[1].Value.Trim());
                        tile.Y = Convert.ToInt32(coords.Groups[5].Value.Trim());
                        break;

                    case DIMENSIONS:
                        Match dimensions = Regex.Match(attrib.Value, INT_REGEX + DIMENSIONS_SPECE_REGEX + INT_REGEX);

                        tile.Width = Convert.ToInt32(dimensions.Groups[1].Value.Trim());
                        tile.Height = Convert.ToInt32(dimensions.Groups[6].Value.Trim());
                        break;

                    default:
                        break;
                }
            }
            Tiles[selectedImage] = tile;
        }

        private void ReadElementChildNodes(XmlElement parentNode)
        {
            foreach (var node in parentNode.ChildNodes)
            {
                var element = node as XmlElement;

                switch (element.Name)
                {
                    case ADJUSTMENTS:
                        ReadElementChildNodes(element);
                        break;

                    case CROP_TILE:
                        ReadElementAttributes(element);
                        break;

                    default:
                        break;
                }
            }
        }

        private void LoadFromDirectory(string dir)
        {
            foreach (string path in Directory.GetFiles(dir))
            {
                // loading new image
                if (!Tiles.ContainsKey(Path.GetFileNameWithoutExtension(path)))
                {
                    if (IMAGE_EXTENSIONS.Contains(Path.GetExtension(path).ToUpper()) && Directory.Exists(path))
                    {
                        if (path.Contains(UriUtilities.URI_SEPARATOR))
                        {
                            Textures.Add(Path.GetFileNameWithoutExtension(path), AssetLoader.Load<Texture2D>(path));
                        }
                        else
                        {
                            Textures.Add(Path.GetFileNameWithoutExtension(path), AssetLoader.LoadUsingExtension(path) as Texture2D);
                        }

                        Tiles.Add(Path.GetFileNameWithoutExtension(path), new Rectangle());
                    }
                }
            }
        }
    }
}<|MERGE_RESOLUTION|>--- conflicted
+++ resolved
@@ -39,10 +39,6 @@
 
         #endregion
 
-<<<<<<< HEAD
-        public XmlElement LoadImageTag { get; private set; }
-        public Dictionary<string, Rectangle> Tiles { get; private set; }  // Make SpriteSheet.Tile instead of rectangle
-=======
         /// <summary>
         /// The element we're parsing.
         /// </summary>
@@ -52,7 +48,6 @@
         /// The dictionary of tiles.
         /// </summary>
         public Dictionary<string, Rectangle> Tiles { get; private set; }
->>>>>>> c7a71b35
         public Dictionary<string, Texture2D> Textures { get; private set; }
         public string GroupName { get; private set; }
 
